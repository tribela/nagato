import struct
import asyncio
import random
import argparse
import logging

from urllib.parse import urlparse


__version__ = '0.5.0'

_logger = logging.getLogger(__name__)

_loop = asyncio.get_event_loop()

PROXY_RESP_504 = '{} 504 Gateway Timeout\r\n' \
    + 'Proxy-Agent: Nagato/{}\r\n'.format(__version__) \
    + 'Connection: close\r\n\r\n'

PROXY_RESP_200 = '{} 200 Connection Established\r\n' \
    + 'Proxy-Agent: Nagato/{}\r\n\r\n'.format(__version__)


def set_logger(level):
    try:
        log_level = [logging.WARNING, logging.INFO, logging.DEBUG][level]
        _logger.setLevel(log_level)
    except IndexError:
        _logger.setLevel(logging.DEBUG)

    formatter = logging.Formatter(
        '%(asctime)s {%(module)s:%(levelname)s}: %(message)s',
        datefmt='%Y-%m-%d %H:%M:%S')
    stream_handler = logging.StreamHandler()
    stream_handler.setFormatter(formatter)

    _logger.addHandler(stream_handler)


@asyncio.coroutine
def tunnel_stream(reader, writer, closing):
    try:
        while True:
            buf = yield from reader.read(65536)
            if not buf:
                break
            writer.write(buf)
    finally:
        writer.close()
        closing()


@asyncio.coroutine
def tunnel_n(reader: asyncio.StreamReader, writer, n):
    while n > 0:
        buf = yield from reader.read(65536)
        n -= len(buf)
        writer.write(buf)

        if not buf and n > 0:
            raise EOFError


def random_str(size):
    return ''.join(random.choice(
        'abcdefghijklmnopqrstuvwxyz'
        'ABCDEFGHIJKLMNOPQRSTUVWXYZ') for _ in range(size))


def random_split(s, step):
    result = []
    while s:
        rr = random.randrange(step-1)+1
        cur, s = s[:rr], s[rr:]
        result.append(cur)
    return result


class NagatoStream:
    def __init__(self, proxy_reader: asyncio.StreamReader, proxy_writer):
        self.proxy_reader = proxy_reader
        self.proxy_writer = proxy_writer
        self.server_reader = None
        self.server_writer = None

    @asyncio.coroutine
    def read(self, n):
        buf = yield from self.proxy_reader.read(n)
        if not buf:
            raise EOFError
        return buf

    @asyncio.coroutine
    def nextline(self):
        line = yield from self.proxy_reader.readline()
        if not line:
            raise EOFError
        return line

    @asyncio.coroutine
    def handle_req_line(self):
        req_line = yield from self.nextline()
        method, url, version = req_line.decode().split(' ')
        version = version.rstrip('\r\n')

        _logger.info('{} {} {}'.format(method, url, version))
        return method, urlparse(url), version

    @asyncio.coroutine
    def handle_tunnel(self, host, port, version):
        # open a tunneling connection
        try:
            server_reader, server_writer \
                = yield from asyncio.open_connection(host, port, loop=_loop)
        except OSError:
            self.proxy_writer.write(PROXY_RESP_504.format(version).encode())
            self.proxy_writer.close()
            return
        else:
            self.proxy_writer.write(PROXY_RESP_200.format(version).encode())

        # handle TLS
        buf = yield from self.read(5)
        server_writer.write(buf)

        if buf.startswith(b'\x16\x03\x01'):
            # TLS Client Hello
            hello_len, = struct.unpack('>H', buf[3:])
            if hello_len > 85:
                # try to segment SNI
                buf = yield from self.read(85)
                server_writer.write(buf)
                yield from server_writer.drain()

        # start tunneling
        reader = tunnel_stream(self.proxy_reader, server_writer,
                               lambda: self.proxy_writer.close())
        writer = tunnel_stream(server_reader, self.proxy_writer,
                               lambda: server_writer.close())
        yield from asyncio.wait([reader, writer], loop=_loop)

    @asyncio.coroutine
    def handle_request(self, req_line):
        # handle the request line
        method, url, version = req_line

        # replace by HTTPS
<<<<<<< HEAD
        # noinspection PyProtectedMember
        self.server_writer.write('{} {} {}\r\n'.format(
            method, url._replace(scheme='https').geturl(), version).encode())
=======
        # parsed = parsed._replace(scheme='https')

        # skip netloc, use host field instead
        parsed = parsed._replace(scheme='', netloc='')
        req_line = '{} {} {}\r\n' \
            .format(method, parsed.geturl(), version) \
            .encode()
        self.server_writer.write(req_line)
>>>>>>> b634ec2c

        # generate dummy fields
        for _ in range(8):
            self.server_writer.write('X-{}: {}\r\n'.format(
                random_str(16), random_str(128)).encode())
        yield from self.server_writer.drain()

        # handle the header fields except host
        # check the body length
        field_lines = []
        body_len = 0
        chunked = False

        while True:
            field_line = yield from self.nextline()
            if field_line == b'\r\n':
                break

            name, value = field_line.decode().split(':', 1)
            name = name.strip(' ').lower()
            value = value.lstrip(' ').rstrip('\r\n')

            if name == 'Host'.lower():
                host = value
                continue
            elif name == 'Proxy-Connection'.lower():
                field_lines.append('Connection: {}\r\n'.format(value).encode())
                continue
            elif name == 'Content-Length'.lower():
                body_len = int(value)
            elif name == 'Transfer-Encoding'.lower():
                codings = list(x.strip(' ') for x in value.split(','))
                if 'chunked' in codings:
                    chunked = True

            field_lines.append(field_line)

        self.server_writer.write(b''.join(field_lines))

        # handle the host field
        # mix cases, no space between field name and value
        host_line = 'hoSt:' + host + '\r\n\r\n'

        # field segmentation
        host_line = host_line.encode()
        for p in [host_line[:2], *random_split(host_line[2:], 6)]:
            self.server_writer.write(p)
            yield from self.server_writer.drain()
            yield from asyncio.sleep(random.randrange(10) / 1000.0, loop=_loop)

        # handle the body
        if chunked:
            while True:
                line = yield from self.nextline()
                self.server_writer.write(line)

                chunk_len = int(line.rstrip(b'\r\n'), 16)
                if chunk_len > 0:
                    yield from tunnel_n(self.proxy_reader, self.server_writer,
                                        chunk_len)

                line = yield from self.nextline()
                self.server_writer.write(line)

                if chunk_len == 0:
                    return

        if body_len > 0:
            yield from tunnel_n(self.proxy_reader, self.server_writer,
                                body_len)

    @asyncio.coroutine
    def handle_requests(self, req_line):
        try:
            while True:
                # HTTP persistent connection
                yield from self.handle_request(req_line)
                req_line = yield from self.handle_req_line()
        except EOFError:
            pass

    @asyncio.coroutine
    def handle_streams(self):
        # connect to the server
        req_line = yield from self.handle_req_line()
        method, url, version = req_line

        try:
            host, port = url.netloc.rsplit(':', 1)
            port = int(port)
        except ValueError:
            host = url.netloc
            port = 80

        if method == 'CONNECT':
            # handle the tunneling request
            host, port = url.path.rsplit(':', 1)
            port = int(port)

            # drop the rest, assuming no body
            while True:
                line = yield from self.nextline()
                if line == b'\r\n':
                    break

            yield from self.handle_tunnel(host, port, version)
            return

        # start relaying
        try:
            self.server_reader, self.server_writer \
                = yield from asyncio.open_connection(host, port, loop=_loop)
        except OSError:
            self.proxy_writer.write(PROXY_RESP_504.format(version).encode())
            self.proxy_writer.close()
            return

        reader = self.handle_requests(req_line)
        writer = tunnel_stream(self.server_reader, self.proxy_writer,
                               lambda: self.server_writer.close())
        yield from asyncio.wait([reader, writer], loop=_loop)


@asyncio.coroutine
def nagato_stream(reader, writer):
    streams = NagatoStream(reader, writer)
    try:
        yield from streams.handle_streams()
    except EOFError:
        pass
    finally:
        if streams.server_writer is not None:
            streams.server_writer.close()
        streams.proxy_writer.close()


def main():
    parser = argparse.ArgumentParser()
    parser.add_argument('-H', '--host', help="Host to bind",
                        default="localhost")
    parser.add_argument('-p', '--port', type=int,
                        help="Port to bind", default="8080")
    parser.add_argument('-v', '--verbose', default=0, action='count',
                        help="Verbose output.")

    args = parser.parse_args()

    set_logger(args.verbose)

    _logger.info('Nagato {} Starting on {}:{}'.format(
        __version__, args.host, args.port))

    # noinspection PyTypeChecker
    coro = asyncio.start_server(nagato_stream, args.host, args.port, loop=_loop)
    server = _loop.run_until_complete(coro)

    try:
        _loop.run_forever()
    except KeyboardInterrupt:
        pass

    server.close()
    _loop.run_until_complete(server.wait_closed())
    _loop.close()<|MERGE_RESOLUTION|>--- conflicted
+++ resolved
@@ -82,6 +82,8 @@
         self.proxy_writer = proxy_writer
         self.server_reader = None
         self.server_writer = None
+        self.host = None
+        self.port = None
 
     @asyncio.coroutine
     def read(self, n):
@@ -145,20 +147,13 @@
         method, url, version = req_line
 
         # replace by HTTPS
-<<<<<<< HEAD
+        # url = url._replace(scheme='https')
+
+        # skip netloc, use host field instead
         # noinspection PyProtectedMember
+        url = url._replace(scheme='', netloc='')
         self.server_writer.write('{} {} {}\r\n'.format(
-            method, url._replace(scheme='https').geturl(), version).encode())
-=======
-        # parsed = parsed._replace(scheme='https')
-
-        # skip netloc, use host field instead
-        parsed = parsed._replace(scheme='', netloc='')
-        req_line = '{} {} {}\r\n' \
-            .format(method, parsed.geturl(), version) \
-            .encode()
-        self.server_writer.write(req_line)
->>>>>>> b634ec2c
+            method, url.geturl(), version).encode())
 
         # generate dummy fields
         for _ in range(8):
@@ -169,6 +164,7 @@
         # handle the header fields except host
         # check the body length
         field_lines = []
+        host = None
         body_len = 0
         chunked = False
 
@@ -200,7 +196,7 @@
 
         # handle the host field
         # mix cases, no space between field name and value
-        host_line = 'hoSt:' + host + '\r\n\r\n'
+        host_line = 'hoSt:' + (host or self.host) + '\r\n\r\n'
 
         # field segmentation
         host_line = host_line.encode()
@@ -271,6 +267,7 @@
         try:
             self.server_reader, self.server_writer \
                 = yield from asyncio.open_connection(host, port, loop=_loop)
+            self.host, self.port = host, port
         except OSError:
             self.proxy_writer.write(PROXY_RESP_504.format(version).encode())
             self.proxy_writer.close()
